#[cfg(feature = "std")]
use std::error;
#[cfg(not(feature = "std"))]
use core::convert::TryFrom;
use core::fmt;
use core::fmt::{Display, Formatter};
use core::num::ParseIntError;
use core::str;
use core::str::FromStr;

use bech32::{u5, FromBase32};

use bitcoin::{PubkeyHash, ScriptHash};
<<<<<<< HEAD
use bitcoin::util::address::WitnessVersion;
use bitcoin_hashes::Hash;
use bitcoin_hashes::sha256;
use rgb_lib::ContractId;
=======
use bitcoin::address::WitnessVersion;
use bitcoin::hashes::Hash;
use bitcoin::hashes::sha256;
>>>>>>> 475f736c
use crate::prelude::*;
use lightning::ln::types::PaymentSecret;
use lightning::routing::gossip::RoutingFees;
use lightning::routing::router::{RouteHint, RouteHintHop};

use secp256k1::ecdsa::{RecoveryId, RecoverableSignature};
use secp256k1::PublicKey;

use super::{Bolt11Invoice, Sha256, TaggedField, ExpiryTime, MinFinalCltvExpiryDelta, Fallback, PayeePubKey, Bolt11InvoiceSignature, PositiveTimestamp,
	Bolt11SemanticError, PrivateRoute, Bolt11ParseError, ParseOrSemanticError, Description, RawTaggedField, Currency, RawHrp, SiPrefix, RawBolt11Invoice,
	constants, SignedRawBolt11Invoice, RawDataPart, Bolt11InvoiceFeatures, RgbAmount, RgbContractId};

use self::hrp_sm::parse_hrp;

/// State machine to parse the hrp
mod hrp_sm {
	use core::ops::Range;

	#[derive(PartialEq, Eq, Debug)]
	enum States {
		Start,
		ParseL,
		ParseN,
		ParseCurrencyPrefix,
		ParseAmountNumber,
		ParseAmountSiPrefix,
	}

	impl States {
		fn next_state(&self, read_byte: u8) -> Result<States, super::Bolt11ParseError> {
			let read_symbol = match char::from_u32(read_byte.into()) {
				Some(symb) if symb.is_ascii() => symb,
				_ => return Err(super::Bolt11ParseError::MalformedHRP),
			};
			match *self {
				States::Start => {
					if read_symbol == 'l' {
						Ok(States::ParseL)
					} else {
						Err(super::Bolt11ParseError::MalformedHRP)
					}
				}
				States::ParseL => {
					if read_symbol == 'n' {
						Ok(States::ParseN)
					} else {
						Err(super::Bolt11ParseError::MalformedHRP)
					}
				},
				States::ParseN => {
					if !read_symbol.is_numeric() {
						Ok(States::ParseCurrencyPrefix)
					} else {
						Ok(States::ParseAmountNumber)
					}
				},
				States::ParseCurrencyPrefix => {
					if !read_symbol.is_numeric() {
						Ok(States::ParseCurrencyPrefix)
					} else {
						Ok(States::ParseAmountNumber)
					}
				},
				States::ParseAmountNumber => {
					if read_symbol.is_numeric() {
						Ok(States::ParseAmountNumber)
					} else if ['m', 'u', 'n', 'p'].contains(&read_symbol) {
						Ok(States::ParseAmountSiPrefix)
					} else {
						Err(super::Bolt11ParseError::UnknownSiPrefix)
					}
				},
				States::ParseAmountSiPrefix => Err(super::Bolt11ParseError::MalformedHRP),
			}
		}

		fn is_final(&self) -> bool {
			!(*self == States::ParseL || *self == States::ParseN)
		}
	}


	struct StateMachine {
		state: States,
		position: usize,
		currency_prefix: Option<Range<usize>>,
		amount_number: Option<Range<usize>>,
		amount_si_prefix: Option<Range<usize>>,
	}

	impl StateMachine {
		fn new() -> StateMachine {
			StateMachine {
				state: States::Start,
				position: 0,
				currency_prefix: None,
				amount_number: None,
				amount_si_prefix: None,
			}
		}

		fn update_range(range: &mut Option<Range<usize>>, position: usize) {
			let new_range = match *range {
				None => Range {start: position, end: position + 1},
				Some(ref r) => Range {start: r.start, end: r.end + 1},
			};
			*range = Some(new_range);
		}

		fn step(&mut self, c: u8) -> Result<(), super::Bolt11ParseError> {
			let next_state = self.state.next_state(c)?;
			match next_state {
				States::ParseCurrencyPrefix => {
					StateMachine::update_range(&mut self.currency_prefix, self.position)
				}
				States::ParseAmountNumber => {
					StateMachine::update_range(&mut self.amount_number, self.position)
				},
				States::ParseAmountSiPrefix => {
					StateMachine::update_range(&mut self.amount_si_prefix, self.position)
				},
				_ => {}
			}

			self.position += 1;
			self.state = next_state;
			Ok(())
		}

		fn is_final(&self) -> bool {
			self.state.is_final()
		}

		fn currency_prefix(&self) -> &Option<Range<usize>> {
			&self.currency_prefix
		}

		fn amount_number(&self) -> &Option<Range<usize>> {
			&self.amount_number
		}

		fn amount_si_prefix(&self) -> &Option<Range<usize>> {
			&self.amount_si_prefix
		}
	}

	pub fn parse_hrp(input: &str) -> Result<(&str, &str, &str), super::Bolt11ParseError> {
		let mut sm = StateMachine::new();
		for c in input.bytes() {
			sm.step(c)?;
		}

		if !sm.is_final() {
			return Err(super::Bolt11ParseError::MalformedHRP);
		}

		let currency = sm.currency_prefix().clone()
			.map(|r| &input[r]).unwrap_or("");
		let amount = sm.amount_number().clone()
			.map(|r| &input[r]).unwrap_or("");
		let si = sm.amount_si_prefix().clone()
			.map(|r| &input[r]).unwrap_or("");

		Ok((currency, amount, si))
	}
}


impl FromStr for super::Currency {
	type Err = Bolt11ParseError;

	fn from_str(currency_prefix: &str) -> Result<Self, Bolt11ParseError> {
		match currency_prefix {
			"bc" => Ok(Currency::Bitcoin),
			"tb" => Ok(Currency::BitcoinTestnet),
			"bcrt" => Ok(Currency::Regtest),
			"sb" => Ok(Currency::Simnet),
			"tbs" => Ok(Currency::Signet),
			_ => Err(Bolt11ParseError::UnknownCurrency)
		}
	}
}

impl FromStr for SiPrefix {
	type Err = Bolt11ParseError;

	fn from_str(currency_prefix: &str) -> Result<Self, Bolt11ParseError> {
		use crate::SiPrefix::*;
		match currency_prefix {
			"m" => Ok(Milli),
			"u" => Ok(Micro),
			"n" => Ok(Nano),
			"p" => Ok(Pico),
			_ => Err(Bolt11ParseError::UnknownSiPrefix)
		}
	}
}

/// ```
/// use lightning_invoice::Bolt11Invoice;
///
///
/// let invoice = "lnbc100p1psj9jhxdqud3jxktt5w46x7unfv9kz6mn0v3jsnp4q0d3p2sfluzdx45tqcs\
/// h2pu5qc7lgq0xs578ngs6s0s68ua4h7cvspp5q6rmq35js88zp5dvwrv9m459tnk2zunwj5jalqtyxqulh0l\
/// 5gflssp5nf55ny5gcrfl30xuhzj3nphgj27rstekmr9fw3ny5989s300gyus9qyysgqcqpcrzjqw2sxwe993\
/// h5pcm4dxzpvttgza8zhkqxpgffcrf5v25nwpr3cmfg7z54kuqq8rgqqqqqqqq2qqqqq9qq9qrzjqd0ylaqcl\
/// j9424x9m8h2vcukcgnm6s56xfgu3j78zyqzhgs4hlpzvznlugqq9vsqqqqqqqlgqqqqqeqq9qrzjqwldmj9d\
/// ha74df76zhx6l9we0vjdquygcdt3kssupehe64g6yyp5yz5rhuqqwccqqyqqqqlgqqqqjcqq9qrzjqf9e58a\
/// guqr0rcun0ajlvmzq3ek63cw2w282gv3z5uupmuwvgjtq2z55qsqqg6qqqyqqqrtnqqqzq3cqygrzjqvphms\
/// ywntrrhqjcraumvc4y6r8v4z5v593trte429v4hredj7ms5z52usqq9ngqqqqqqqlgqqqqqqgq9qrzjq2v0v\
/// p62g49p7569ev48cmulecsxe59lvaw3wlxm7r982zxa9zzj7z5l0cqqxusqqyqqqqlgqqqqqzsqygarl9fh3\
/// 8s0gyuxjjgux34w75dnc6xp2l35j7es3jd4ugt3lu0xzre26yg5m7ke54n2d5sym4xcmxtl8238xxvw5h5h5\
/// j5r6drg6k6zcqj0fcwg";
///
/// assert!(invoice.parse::<Bolt11Invoice>().is_ok());
/// ```
impl FromStr for Bolt11Invoice {
	type Err = ParseOrSemanticError;

	fn from_str(s: &str) -> Result<Self, <Self as FromStr>::Err> {
		let signed = s.parse::<SignedRawBolt11Invoice>()?;
		Ok(Bolt11Invoice::from_signed(signed)?)
	}
}

/// ```
/// use lightning_invoice::*;
///
/// let invoice = "lnbc100p1psj9jhxdqud3jxktt5w46x7unfv9kz6mn0v3jsnp4q0d3p2sfluzdx45tqcs\
/// h2pu5qc7lgq0xs578ngs6s0s68ua4h7cvspp5q6rmq35js88zp5dvwrv9m459tnk2zunwj5jalqtyxqulh0l\
/// 5gflssp5nf55ny5gcrfl30xuhzj3nphgj27rstekmr9fw3ny5989s300gyus9qyysgqcqpcrzjqw2sxwe993\
/// h5pcm4dxzpvttgza8zhkqxpgffcrf5v25nwpr3cmfg7z54kuqq8rgqqqqqqqq2qqqqq9qq9qrzjqd0ylaqcl\
/// j9424x9m8h2vcukcgnm6s56xfgu3j78zyqzhgs4hlpzvznlugqq9vsqqqqqqqlgqqqqqeqq9qrzjqwldmj9d\
/// ha74df76zhx6l9we0vjdquygcdt3kssupehe64g6yyp5yz5rhuqqwccqqyqqqqlgqqqqjcqq9qrzjqf9e58a\
/// guqr0rcun0ajlvmzq3ek63cw2w282gv3z5uupmuwvgjtq2z55qsqqg6qqqyqqqrtnqqqzq3cqygrzjqvphms\
/// ywntrrhqjcraumvc4y6r8v4z5v593trte429v4hredj7ms5z52usqq9ngqqqqqqqlgqqqqqqgq9qrzjq2v0v\
/// p62g49p7569ev48cmulecsxe59lvaw3wlxm7r982zxa9zzj7z5l0cqqxusqqyqqqqlgqqqqqzsqygarl9fh3\
/// 8s0gyuxjjgux34w75dnc6xp2l35j7es3jd4ugt3lu0xzre26yg5m7ke54n2d5sym4xcmxtl8238xxvw5h5h5\
/// j5r6drg6k6zcqj0fcwg";
///
/// let parsed_1 = invoice.parse::<Bolt11Invoice>();
///
/// let parsed_2 = match invoice.parse::<SignedRawBolt11Invoice>() {
/// 	Ok(signed) => match Bolt11Invoice::from_signed(signed) {
/// 		Ok(invoice) => Ok(invoice),
/// 		Err(e) => Err(ParseOrSemanticError::SemanticError(e)),
/// 	},
/// 	Err(e) => Err(ParseOrSemanticError::ParseError(e)),
/// };
///
/// assert!(parsed_1.is_ok());
/// assert_eq!(parsed_1, parsed_2);
/// ```
impl FromStr for SignedRawBolt11Invoice {
	type Err = Bolt11ParseError;

	fn from_str(s: &str) -> Result<Self, Self::Err> {
		let (hrp, data, var) = bech32::decode(s)?;

		if var == bech32::Variant::Bech32m {
			// Consider Bech32m addresses to be "Invalid Checksum", since that is what we'd get if
			// we didn't support Bech32m (which lightning does not use).
			return Err(Bolt11ParseError::Bech32Error(bech32::Error::InvalidChecksum));
		}

		if data.len() < 104 {
			return Err(Bolt11ParseError::TooShortDataPart);
		}

		let raw_hrp: RawHrp = hrp.parse()?;
		let data_part = RawDataPart::from_base32(&data[..data.len()-104])?;

		Ok(SignedRawBolt11Invoice {
			raw_invoice: RawBolt11Invoice {
				hrp: raw_hrp,
				data: data_part,
			},
			hash: RawBolt11Invoice::hash_from_parts(
				hrp.as_bytes(),
				&data[..data.len()-104]
			),
			signature: Bolt11InvoiceSignature::from_base32(&data[data.len()-104..])?,
		})
	}
}

impl FromStr for RawHrp {
	type Err = Bolt11ParseError;

	fn from_str(hrp: &str) -> Result<Self, <Self as FromStr>::Err> {
		let parts = parse_hrp(hrp)?;

		let currency = parts.0.parse::<Currency>()?;

		let amount = if !parts.1.is_empty() {
			Some(parts.1.parse::<u64>()?)
		} else {
			None
		};

		let si_prefix: Option<SiPrefix> = if parts.2.is_empty() {
			None
		} else {
			let si: SiPrefix = parts.2.parse()?;
			if let Some(amt) = amount {
				if amt.checked_mul(si.multiplier()).is_none() {
					return Err(Bolt11ParseError::IntegerOverflowError);
				}
			}
			Some(si)
		};

		Ok(RawHrp {
			currency,
			raw_amount: amount,
			si_prefix,
		})
	}
}

impl FromBase32 for RawDataPart {
	type Err = Bolt11ParseError;

	fn from_base32(data: &[u5]) -> Result<Self, Self::Err> {
		if data.len() < 7 { // timestamp length
			return Err(Bolt11ParseError::TooShortDataPart);
		}

		let timestamp = PositiveTimestamp::from_base32(&data[0..7])?;
		let tagged = parse_tagged_parts(&data[7..])?;

		Ok(RawDataPart {
			timestamp,
			tagged_fields: tagged,
		})
	}
}

impl FromBase32 for PositiveTimestamp {
	type Err = Bolt11ParseError;

	fn from_base32(b32: &[u5]) -> Result<Self, Self::Err> {
		if b32.len() != 7 {
			return Err(Bolt11ParseError::InvalidSliceLength("PositiveTimestamp::from_base32()".into()));
		}
		let timestamp: u64 = parse_u64_be(b32)
			.expect("7*5bit < 64bit, no overflow possible");
		match PositiveTimestamp::from_unix_timestamp(timestamp) {
			Ok(t) => Ok(t),
			Err(_) => unreachable!(),
		}
	}
}

impl FromBase32 for Bolt11InvoiceSignature {
	type Err = Bolt11ParseError;
	fn from_base32(signature: &[u5]) -> Result<Self, Self::Err> {
		if signature.len() != 104 {
			return Err(Bolt11ParseError::InvalidSliceLength("Bolt11InvoiceSignature::from_base32()".into()));
		}
		let recoverable_signature_bytes = Vec::<u8>::from_base32(signature)?;
		let signature = &recoverable_signature_bytes[0..64];
		let recovery_id = RecoveryId::from_i32(recoverable_signature_bytes[64] as i32)?;

		Ok(Bolt11InvoiceSignature(RecoverableSignature::from_compact(
			signature,
			recovery_id
		)?))
	}
}

macro_rules! define_parse_int_be { ($name: ident, $ty: ty) => {
	fn $name(digits: &[u5]) -> Option<$ty> {
		digits.iter().fold(Some(Default::default()), |acc, b|
			acc
				.and_then(|x| x.checked_mul(32))
				.and_then(|x| x.checked_add((Into::<u8>::into(*b)).into()))
		)
	}
} }
define_parse_int_be!(parse_u16_be, u16);
define_parse_int_be!(parse_u64_be, u64);

fn parse_tagged_parts(data: &[u5]) -> Result<Vec<RawTaggedField>, Bolt11ParseError> {
	let mut parts = Vec::<RawTaggedField>::new();
	let mut data = data;

	while !data.is_empty() {
		if data.len() < 3 {
			return Err(Bolt11ParseError::UnexpectedEndOfTaggedFields);
		}

		// Ignore tag at data[0], it will be handled in the TaggedField parsers and
		// parse the length to find the end of the tagged field's data
		let len = parse_u16_be(&data[1..3]).expect("can't overflow") as usize;
		let last_element = 3 + len;

		if data.len() < last_element {
			return Err(Bolt11ParseError::UnexpectedEndOfTaggedFields);
		}

		// Get the tagged field's data slice
		let field = &data[0..last_element];

		// Set data slice to remaining data
		data = &data[last_element..];

		match TaggedField::from_base32(field) {
			Ok(field) => {
				parts.push(RawTaggedField::KnownSemantics(field))
			},
			Err(Bolt11ParseError::Skip)|Err(Bolt11ParseError::Bech32Error(bech32::Error::InvalidLength)) => {
				parts.push(RawTaggedField::UnknownSemantics(field.into()))
			},
			Err(e) => {return Err(e)}
		}
	}
	Ok(parts)
}

impl FromBase32 for TaggedField {
	type Err = Bolt11ParseError;

	fn from_base32(field: &[u5]) -> Result<TaggedField, Bolt11ParseError> {
		if field.len() < 3 {
			return Err(Bolt11ParseError::UnexpectedEndOfTaggedFields);
		}

		let tag = field[0];
		let field_data =  &field[3..];

		match tag.to_u8() {
			constants::TAG_PAYMENT_HASH =>
				Ok(TaggedField::PaymentHash(Sha256::from_base32(field_data)?)),
			constants::TAG_DESCRIPTION =>
				Ok(TaggedField::Description(Description::from_base32(field_data)?)),
			constants::TAG_PAYEE_PUB_KEY =>
				Ok(TaggedField::PayeePubKey(PayeePubKey::from_base32(field_data)?)),
			constants::TAG_DESCRIPTION_HASH =>
				Ok(TaggedField::DescriptionHash(Sha256::from_base32(field_data)?)),
			constants::TAG_EXPIRY_TIME =>
				Ok(TaggedField::ExpiryTime(ExpiryTime::from_base32(field_data)?)),
			constants::TAG_MIN_FINAL_CLTV_EXPIRY_DELTA =>
				Ok(TaggedField::MinFinalCltvExpiryDelta(MinFinalCltvExpiryDelta::from_base32(field_data)?)),
			constants::TAG_FALLBACK =>
				Ok(TaggedField::Fallback(Fallback::from_base32(field_data)?)),
			constants::TAG_PRIVATE_ROUTE =>
				Ok(TaggedField::PrivateRoute(PrivateRoute::from_base32(field_data)?)),
			constants::TAG_PAYMENT_SECRET =>
				Ok(TaggedField::PaymentSecret(PaymentSecret::from_base32(field_data)?)),
			constants::TAG_PAYMENT_METADATA =>
				Ok(TaggedField::PaymentMetadata(Vec::<u8>::from_base32(field_data)?)),
			constants::TAG_FEATURES =>
				Ok(TaggedField::Features(Bolt11InvoiceFeatures::from_base32(field_data)?)),
			constants::TAG_RGB_AMOUNT =>
				Ok(TaggedField::RgbAmount(RgbAmount::from_base32(field_data)?)),
			constants::TAG_RGB_CONTRACT_ID =>
				Ok(TaggedField::RgbContractId(RgbContractId::from_base32(field_data)?)),
			_ => {
				// "A reader MUST skip over unknown fields"
				Err(Bolt11ParseError::Skip)
			}
		}
	}
}

impl FromBase32 for Sha256 {
	type Err = Bolt11ParseError;

	fn from_base32(field_data: &[u5]) -> Result<Sha256, Bolt11ParseError> {
		if field_data.len() != 52 {
			// "A reader MUST skip over […] a p, [or] h […] field that does not have data_length 52 […]."
			Err(Bolt11ParseError::Skip)
		} else {
			Ok(Sha256(sha256::Hash::from_slice(&Vec::<u8>::from_base32(field_data)?)
				.expect("length was checked before (52 u5 -> 32 u8)")))
		}
	}
}

impl FromBase32 for Description {
	type Err = Bolt11ParseError;

	fn from_base32(field_data: &[u5]) -> Result<Description, Bolt11ParseError> {
		let bytes = Vec::<u8>::from_base32(field_data)?;
		let description = String::from(str::from_utf8(&bytes)?);
		Ok(Description::new(description).expect(
			"Max len is 639=floor(1023*5/8) since the len field is only 10bits long"
		))
	}
}

impl FromBase32 for PayeePubKey {
	type Err = Bolt11ParseError;

	fn from_base32(field_data: &[u5]) -> Result<PayeePubKey, Bolt11ParseError> {
		if field_data.len() != 53 {
			// "A reader MUST skip over […] a n […] field that does not have data_length 53 […]."
			Err(Bolt11ParseError::Skip)
		} else {
			let data_bytes = Vec::<u8>::from_base32(field_data)?;
			let pub_key = PublicKey::from_slice(&data_bytes)?;
			Ok(pub_key.into())
		}
	}
}

impl FromBase32 for ExpiryTime {
	type Err = Bolt11ParseError;

	fn from_base32(field_data: &[u5]) -> Result<ExpiryTime, Bolt11ParseError> {
		match parse_u64_be(field_data)
			.map(ExpiryTime::from_seconds)
		{
			Some(t) => Ok(t),
			None => Err(Bolt11ParseError::IntegerOverflowError),
		}
	}
}

impl FromBase32 for MinFinalCltvExpiryDelta {
	type Err = Bolt11ParseError;

	fn from_base32(field_data: &[u5]) -> Result<MinFinalCltvExpiryDelta, Bolt11ParseError> {
		let expiry = parse_u64_be(field_data);
		if let Some(expiry) = expiry {
			Ok(MinFinalCltvExpiryDelta(expiry))
		} else {
			Err(Bolt11ParseError::IntegerOverflowError)
		}
	}
}

impl FromBase32 for Fallback {
	type Err = Bolt11ParseError;

	fn from_base32(field_data: &[u5]) -> Result<Fallback, Bolt11ParseError> {
		if field_data.is_empty() {
			return Err(Bolt11ParseError::UnexpectedEndOfTaggedFields);
		}

		let version = field_data[0];
		let bytes = Vec::<u8>::from_base32(&field_data[1..])?;

		match version.to_u8() {
			0..=16 => {
				if bytes.len() < 2 || bytes.len() > 40 {
					return Err(Bolt11ParseError::InvalidSegWitProgramLength);
				}
				let version = WitnessVersion::try_from(version).expect("0 through 16 are valid SegWit versions");
				Ok(Fallback::SegWitProgram {
					version,
					program: bytes
				})
			},
			17 => {
				let pkh = match PubkeyHash::from_slice(&bytes) {
					Ok(pkh) => pkh,
					Err(bitcoin::hashes::Error::InvalidLength(_, _)) => return Err(Bolt11ParseError::InvalidPubKeyHashLength),
				};
				Ok(Fallback::PubKeyHash(pkh))
			}
			18 => {
				let sh = match ScriptHash::from_slice(&bytes) {
					Ok(sh) => sh,
					Err(bitcoin::hashes::Error::InvalidLength(_, _)) => return Err(Bolt11ParseError::InvalidScriptHashLength),
				};
				Ok(Fallback::ScriptHash(sh))
			}
			_ => Err(Bolt11ParseError::Skip)
		}
	}
}

impl FromBase32 for PrivateRoute {
	type Err = Bolt11ParseError;

	fn from_base32(field_data: &[u5]) -> Result<PrivateRoute, Bolt11ParseError> {
		let bytes = Vec::<u8>::from_base32(field_data)?;

		if bytes.len() % 51 != 0 {
			return Err(Bolt11ParseError::UnexpectedEndOfTaggedFields);
		}

		let mut route_hops = Vec::<RouteHintHop>::new();

		let mut bytes = bytes.as_slice();
		while !bytes.is_empty() {
			let hop_bytes = &bytes[0..51];
			bytes = &bytes[51..];

			let mut channel_id: [u8; 8] = Default::default();
			channel_id.copy_from_slice(&hop_bytes[33..41]);

			let hop = RouteHintHop {
				src_node_id: PublicKey::from_slice(&hop_bytes[0..33])?,
				short_channel_id: u64::from_be_bytes(channel_id),
				fees: RoutingFees {
					base_msat: u32::from_be_bytes(hop_bytes[41..45].try_into().expect("slice too big?")),
					proportional_millionths: u32::from_be_bytes(hop_bytes[45..49].try_into().expect("slice too big?")),
				},
				cltv_expiry_delta: u16::from_be_bytes(hop_bytes[49..51].try_into().expect("slice too big?")),
				htlc_minimum_msat: None,
				htlc_maximum_msat: None,
			};

			route_hops.push(hop);
		}

		Ok(PrivateRoute(RouteHint(route_hops)))
	}
}

impl FromBase32 for RgbAmount {
	type Err = Bolt11ParseError;

	fn from_base32(field_data: &[u5]) -> Result<RgbAmount, Bolt11ParseError> {
		let rgb_amount = parse_int_be::<u64, u5>(field_data, 32);
		if let Some(rgb_amount) = rgb_amount {
			Ok(RgbAmount(rgb_amount))
		} else {
			Err(Bolt11ParseError::IntegerOverflowError)
		}
	}
}

impl FromBase32 for RgbContractId {
	type Err = Bolt11ParseError;

	fn from_base32(field_data: &[u5]) -> Result<RgbContractId, Bolt11ParseError> {
		let bytes = Vec::<u8>::from_base32(field_data)?;
		let rgb_contract_id_str = String::from(str::from_utf8(&bytes)?);
		match ContractId::from_str(&rgb_contract_id_str) {
			Ok(cid) => Ok(RgbContractId(cid)),
			Err(_) => Err(Bolt11ParseError::InvalidContractId),
		}
	}
}

impl Display for Bolt11ParseError {
	fn fmt(&self, f: &mut Formatter) -> fmt::Result {
		match *self {
			// TODO: find a way to combine the first three arms (e as error::Error?)
			Bolt11ParseError::Bech32Error(ref e) => {
				write!(f, "Invalid bech32: {}", e)
			}
			Bolt11ParseError::ParseAmountError(ref e) => {
				write!(f, "Invalid amount in hrp ({})", e)
			}
			Bolt11ParseError::MalformedSignature(ref e) => {
				write!(f, "Invalid secp256k1 signature: {}", e)
			}
			Bolt11ParseError::DescriptionDecodeError(ref e) => {
				write!(f, "Description is not a valid utf-8 string: {}", e)
			}
			Bolt11ParseError::InvalidSliceLength(ref function) => {
				write!(f, "Slice in function {} had the wrong length", function)
			}
			Bolt11ParseError::BadPrefix => f.write_str("did not begin with 'ln'"),
			Bolt11ParseError::UnknownCurrency => f.write_str("currency code unknown"),
			Bolt11ParseError::UnknownSiPrefix => f.write_str("unknown SI prefix"),
			Bolt11ParseError::MalformedHRP => f.write_str("malformed human readable part"),
			Bolt11ParseError::TooShortDataPart => {
				f.write_str("data part too short (should be at least 111 bech32 chars long)")
			},
			Bolt11ParseError::UnexpectedEndOfTaggedFields => {
				f.write_str("tagged fields part ended unexpectedly")
			},
			Bolt11ParseError::PaddingError => f.write_str("some data field had bad padding"),
			Bolt11ParseError::IntegerOverflowError => {
				f.write_str("parsed integer doesn't fit into receiving type")
			},
			Bolt11ParseError::InvalidSegWitProgramLength => {
				f.write_str("fallback SegWit program is too long or too short")
			},
			Bolt11ParseError::InvalidPubKeyHashLength => {
				f.write_str("fallback public key hash has a length unequal 20 bytes")
			},
			Bolt11ParseError::InvalidScriptHashLength => {
				f.write_str("fallback script hash has a length unequal 32 bytes")
			},
			Bolt11ParseError::InvalidRecoveryId => {
				f.write_str("recovery id is out of range (should be in [0,3])")
			},
			Bolt11ParseError::Skip => {
				f.write_str("the tagged field has to be skipped because of an unexpected, but allowed property")
			},
			Bolt11ParseError::InvalidContractId => {
				f.write_str("invalid RGB contract ID")
			},
		}
	}
}

impl Display for ParseOrSemanticError {
	fn fmt(&self, f: &mut Formatter<'_>) -> fmt::Result {
		match self {
			ParseOrSemanticError::ParseError(err) => err.fmt(f),
			ParseOrSemanticError::SemanticError(err) => err.fmt(f),
		}
	}
}

#[cfg(feature = "std")]
impl error::Error for Bolt11ParseError {}

#[cfg(feature = "std")]
impl error::Error for ParseOrSemanticError {}

macro_rules! from_error {
    ($my_error:expr, $extern_error:ty) => {
        impl From<$extern_error> for Bolt11ParseError {
            fn from(e: $extern_error) -> Self {
                $my_error(e)
            }
        }
    }
}

from_error!(Bolt11ParseError::MalformedSignature, secp256k1::Error);
from_error!(Bolt11ParseError::ParseAmountError, ParseIntError);
from_error!(Bolt11ParseError::DescriptionDecodeError, str::Utf8Error);

impl From<bech32::Error> for Bolt11ParseError {
	fn from(e: bech32::Error) -> Self {
		match e {
			bech32::Error::InvalidPadding => Bolt11ParseError::PaddingError,
			_ => Bolt11ParseError::Bech32Error(e)
		}
	}
}

impl From<Bolt11ParseError> for ParseOrSemanticError {
	fn from(e: Bolt11ParseError) -> Self {
		ParseOrSemanticError::ParseError(e)
	}
}

impl From<crate::Bolt11SemanticError> for ParseOrSemanticError {
	fn from(e: Bolt11SemanticError) -> Self {
		ParseOrSemanticError::SemanticError(e)
	}
}

#[cfg(test)]
mod test {
	use crate::de::Bolt11ParseError;
	use secp256k1::PublicKey;
	use bech32::u5;
	use bitcoin::hashes::sha256;
	use std::str::FromStr;

	const CHARSET_REV: [i8; 128] = [
		-1, -1, -1, -1, -1, -1, -1, -1, -1, -1, -1, -1, -1, -1, -1, -1,
		-1, -1, -1, -1, -1, -1, -1, -1, -1, -1, -1, -1, -1, -1, -1, -1,
		-1, -1, -1, -1, -1, -1, -1, -1, -1, -1, -1, -1, -1, -1, -1, -1,
		15, -1, 10, 17, 21, 20, 26, 30, 7, 5, -1, -1, -1, -1, -1, -1,
		-1, 29, -1, 24, 13, 25, 9, 8, 23, -1, 18, 22, 31, 27, 19, -1,
		1, 0, 3, 16, 11, 28, 12, 14, 6, 4, 2, -1, -1, -1, -1, -1,
		-1, 29, -1, 24, 13, 25, 9, 8, 23, -1, 18, 22, 31, 27, 19, -1,
		1, 0, 3, 16, 11, 28, 12, 14, 6, 4, 2, -1, -1, -1, -1, -1
	];

	fn from_bech32(bytes_5b: &[u8]) -> Vec<u5> {
		bytes_5b
			.iter()
			.map(|c| u5::try_from_u8(CHARSET_REV[*c as usize] as u8).unwrap())
			.collect()
	}

	#[test]
	fn test_parse_currency_prefix() {
		use crate::Currency;

		assert_eq!("bc".parse::<Currency>(), Ok(Currency::Bitcoin));
		assert_eq!("tb".parse::<Currency>(), Ok(Currency::BitcoinTestnet));
		assert_eq!("bcrt".parse::<Currency>(), Ok(Currency::Regtest));
		assert_eq!("sb".parse::<Currency>(), Ok(Currency::Simnet));
		assert_eq!("tbs".parse::<Currency>(), Ok(Currency::Signet));
		assert_eq!("something_else".parse::<Currency>(), Err(Bolt11ParseError::UnknownCurrency))
	}

	#[test]
	fn test_parse_int_from_bytes_be() {
		use crate::de::parse_u16_be;

		assert_eq!(parse_u16_be(&[
				u5::try_from_u8(1).unwrap(), u5::try_from_u8(2).unwrap(),
				u5::try_from_u8(3).unwrap(), u5::try_from_u8(4).unwrap()]
			), Some(34916));
		assert_eq!(parse_u16_be(&[
				u5::try_from_u8(2).unwrap(), u5::try_from_u8(0).unwrap(),
				u5::try_from_u8(0).unwrap(), u5::try_from_u8(0).unwrap()]
			), None);
	}

	#[test]
	fn test_parse_sha256_hash() {
		use crate::Sha256;
		use bech32::FromBase32;

		let input = from_bech32(
			"qqqsyqcyq5rqwzqfqqqsyqcyq5rqwzqfqqqsyqcyq5rqwzqfqypq".as_bytes()
		);

		let hash = sha256::Hash::from_str(
			"0001020304050607080900010203040506070809000102030405060708090102"
		).unwrap();
		let expected = Ok(Sha256(hash));

		assert_eq!(Sha256::from_base32(&input), expected);

		// make sure hashes of unknown length get skipped
		let input_unexpected_length = from_bech32(
			"qqqsyqcyq5rqwzqfqqqsyqcyq5rqwzqfqqqsyqcyq5rqwzqfqypyq".as_bytes()
		);
		assert_eq!(Sha256::from_base32(&input_unexpected_length), Err(Bolt11ParseError::Skip));
	}

	#[test]
	fn test_parse_description() {
		use crate::Description;
		use bech32::FromBase32;

		let input = from_bech32("xysxxatsyp3k7enxv4js".as_bytes());
		let expected = Ok(Description::new("1 cup coffee".to_owned()).unwrap());
		assert_eq!(Description::from_base32(&input), expected);
	}

	#[test]
	fn test_parse_payee_pub_key() {
		use crate::PayeePubKey;
		use bech32::FromBase32;

		let input = from_bech32("q0n326hr8v9zprg8gsvezcch06gfaqqhde2aj730yg0durunfhv66".as_bytes());
		let pk_bytes = [
			0x03, 0xe7, 0x15, 0x6a, 0xe3, 0x3b, 0x0a, 0x20, 0x8d, 0x07, 0x44, 0x19, 0x91, 0x63,
			0x17, 0x7e, 0x90, 0x9e, 0x80, 0x17, 0x6e, 0x55, 0xd9, 0x7a, 0x2f, 0x22, 0x1e, 0xde,
			0x0f, 0x93, 0x4d, 0xd9, 0xad
		];
		let expected = Ok(PayeePubKey(
			PublicKey::from_slice(&pk_bytes[..]).unwrap()
		));

		assert_eq!(PayeePubKey::from_base32(&input), expected);

		// expects 33 bytes
		let input_unexpected_length = from_bech32(
			"q0n326hr8v9zprg8gsvezcch06gfaqqhde2aj730yg0durunfhvq".as_bytes()
		);
		assert_eq!(PayeePubKey::from_base32(&input_unexpected_length), Err(Bolt11ParseError::Skip));
	}

	#[test]
	fn test_parse_expiry_time() {
		use crate::ExpiryTime;
		use bech32::FromBase32;

		let input = from_bech32("pu".as_bytes());
		let expected = Ok(ExpiryTime::from_seconds(60));
		assert_eq!(ExpiryTime::from_base32(&input), expected);

		let input_too_large = from_bech32("sqqqqqqqqqqqq".as_bytes());
		assert_eq!(ExpiryTime::from_base32(&input_too_large), Err(Bolt11ParseError::IntegerOverflowError));
	}

	#[test]
	fn test_parse_min_final_cltv_expiry_delta() {
		use crate::MinFinalCltvExpiryDelta;
		use bech32::FromBase32;

		let input = from_bech32("pr".as_bytes());
		let expected = Ok(MinFinalCltvExpiryDelta(35));

		assert_eq!(MinFinalCltvExpiryDelta::from_base32(&input), expected);
	}

	#[test]
	fn test_parse_fallback() {
		use crate::Fallback;
		use bech32::FromBase32;
		use bitcoin::{PubkeyHash, ScriptHash};
		use bitcoin::address::WitnessVersion;
		use bitcoin::hashes::Hash;

		let cases = vec![
			(
				from_bech32("3x9et2e20v6pu37c5d9vax37wxq72un98".as_bytes()),
				Ok(Fallback::PubKeyHash(PubkeyHash::from_slice(&[
					0x31, 0x72, 0xb5, 0x65, 0x4f, 0x66, 0x83, 0xc8, 0xfb, 0x14, 0x69, 0x59, 0xd3,
					0x47, 0xce, 0x30, 0x3c, 0xae, 0x4c, 0xa7
				]).unwrap()))
			),
			(
				from_bech32("j3a24vwu6r8ejrss3axul8rxldph2q7z9".as_bytes()),
				Ok(Fallback::ScriptHash(ScriptHash::from_slice(&[
					0x8f, 0x55, 0x56, 0x3b, 0x9a, 0x19, 0xf3, 0x21, 0xc2, 0x11, 0xe9, 0xb9, 0xf3,
					0x8c, 0xdf, 0x68, 0x6e, 0xa0, 0x78, 0x45
				]).unwrap()))
			),
			(
				from_bech32("qw508d6qejxtdg4y5r3zarvary0c5xw7k".as_bytes()),
				Ok(Fallback::SegWitProgram {
					version: WitnessVersion::V0,
					program: Vec::from(&[
						0x75u8, 0x1e, 0x76, 0xe8, 0x19, 0x91, 0x96, 0xd4, 0x54, 0x94, 0x1c, 0x45,
						0xd1, 0xb3, 0xa3, 0x23, 0xf1, 0x43, 0x3b, 0xd6
					][..])
				})
			),
			(
				vec![u5::try_from_u8(21).unwrap(); 41],
				Err(Bolt11ParseError::Skip)
			),
			(
				vec![],
				Err(Bolt11ParseError::UnexpectedEndOfTaggedFields)
			),
			(
				vec![u5::try_from_u8(1).unwrap(); 81],
				Err(Bolt11ParseError::InvalidSegWitProgramLength)
			),
			(
				vec![u5::try_from_u8(17).unwrap(); 1],
				Err(Bolt11ParseError::InvalidPubKeyHashLength)
			),
			(
				vec![u5::try_from_u8(18).unwrap(); 1],
				Err(Bolt11ParseError::InvalidScriptHashLength)
			)
		];

		for (input, expected) in cases.into_iter() {
			assert_eq!(Fallback::from_base32(&input), expected);
		}
	}

	#[test]
	fn test_parse_route() {
		use lightning::routing::gossip::RoutingFees;
		use lightning::routing::router::{RouteHint, RouteHintHop};
		use crate::PrivateRoute;
		use bech32::FromBase32;

		let input = from_bech32(
			"q20q82gphp2nflc7jtzrcazrra7wwgzxqc8u7754cdlpfrmccae92qgzqvzq2ps8pqqqqqqpqqqqq9qqqvpeuqa\
			fqxu92d8lr6fvg0r5gv0heeeqgcrqlnm6jhphu9y00rrhy4grqszsvpcgpy9qqqqqqgqqqqq7qqzq".as_bytes()
		);

		let mut expected = Vec::<RouteHintHop>::new();
		expected.push(RouteHintHop {
			src_node_id: PublicKey::from_slice(
				&[
					0x02u8, 0x9e, 0x03, 0xa9, 0x01, 0xb8, 0x55, 0x34, 0xff, 0x1e, 0x92, 0xc4, 0x3c,
					0x74, 0x43, 0x1f, 0x7c, 0xe7, 0x20, 0x46, 0x06, 0x0f, 0xcf, 0x7a, 0x95, 0xc3,
					0x7e, 0x14, 0x8f, 0x78, 0xc7, 0x72, 0x55
				][..]
			).unwrap(),
			short_channel_id: 0x0102030405060708,
			fees: RoutingFees {
				base_msat: 1,
				proportional_millionths: 20,
			},
			cltv_expiry_delta: 3,
			htlc_minimum_msat: None,
			htlc_maximum_msat: None
		});
		expected.push(RouteHintHop {
			src_node_id: PublicKey::from_slice(
				&[
					0x03u8, 0x9e, 0x03, 0xa9, 0x01, 0xb8, 0x55, 0x34, 0xff, 0x1e, 0x92, 0xc4, 0x3c,
					0x74, 0x43, 0x1f, 0x7c, 0xe7, 0x20, 0x46, 0x06, 0x0f, 0xcf, 0x7a, 0x95, 0xc3,
					0x7e, 0x14, 0x8f, 0x78, 0xc7, 0x72, 0x55
				][..]
			).unwrap(),
			short_channel_id: 0x030405060708090a,
			fees: RoutingFees {
				base_msat: 2,
				proportional_millionths: 30,
			},
			cltv_expiry_delta: 4,
			htlc_minimum_msat: None,
			htlc_maximum_msat: None
		});

		assert_eq!(PrivateRoute::from_base32(&input), Ok(PrivateRoute(RouteHint(expected))));

		assert_eq!(
			PrivateRoute::from_base32(&[u5::try_from_u8(0).unwrap(); 40][..]),
			Err(Bolt11ParseError::UnexpectedEndOfTaggedFields)
		);
	}

	#[test]
	fn test_payment_secret_and_features_de_and_ser() {
		use lightning::ln::features::Bolt11InvoiceFeatures;
		use secp256k1::ecdsa::{RecoveryId, RecoverableSignature};
		use crate::TaggedField::*;
		use crate::{SiPrefix, SignedRawBolt11Invoice, Bolt11InvoiceSignature, RawBolt11Invoice, RawHrp, RawDataPart,
				 Currency, Sha256, PositiveTimestamp};

		// Feature bits 9, 15, and 99 are set.
		let expected_features = Bolt11InvoiceFeatures::from_le_bytes(vec![0, 130, 0, 0, 0, 0, 0, 0, 0, 0, 0, 0, 8]);
		let invoice_str = "lnbc25m1pvjluezpp5qqqsyqcyq5rqwzqfqqqsyqcyq5rqwzqfqqqsyqcyq5rqwzqfqypqdq5vdhkven9v5sxyetpdeessp5zyg3zyg3zyg3zyg3zyg3zyg3zyg3zyg3zyg3zyg3zyg3zyg3zygs9q5sqqqqqqqqqqqqqqqpqsq67gye39hfg3zd8rgc80k32tvy9xk2xunwm5lzexnvpx6fd77en8qaq424dxgt56cag2dpt359k3ssyhetktkpqh24jqnjyw6uqd08sgptq44qu";
		let invoice = SignedRawBolt11Invoice {
					raw_invoice: RawBolt11Invoice {
						hrp: RawHrp {
							currency: Currency::Bitcoin,
							raw_amount: Some(25),
							si_prefix: Some(SiPrefix::Milli)
						},
						data: RawDataPart {
							timestamp: PositiveTimestamp::from_unix_timestamp(1496314658).unwrap(),
							tagged_fields: vec ! [
								PaymentHash(Sha256(sha256::Hash::from_str(
									"0001020304050607080900010203040506070809000102030405060708090102"
								).unwrap())).into(),
								Description(crate::Description::new("coffee beans".to_owned()).unwrap()).into(),
								PaymentSecret(crate::PaymentSecret([17; 32])).into(),
								Features(expected_features).into()]}
								},
					hash: [0xb1, 0x96, 0x46, 0xc3, 0xbc, 0x56, 0x76, 0x1d, 0x20, 0x65, 0x6e, 0x0e, 0x32,
									0xec, 0xd2, 0x69, 0x27, 0xb7, 0x62, 0x6e, 0x2a, 0x8b, 0xe6, 0x97, 0x71, 0x9f,
									0xf8, 0x7e, 0x44, 0x54, 0x55, 0xb9],
					signature: Bolt11InvoiceSignature(RecoverableSignature::from_compact(
										&[0xd7, 0x90, 0x4c, 0xc4, 0xb7, 0x4a, 0x22, 0x26, 0x9c, 0x68, 0xc1, 0xdf, 0x68,
											0xa9, 0x6c, 0x21, 0x4d, 0x65, 0x1b, 0x93, 0x76, 0xe9, 0xf1, 0x64, 0xd3, 0x60,
											0x4d, 0xa4, 0xb7, 0xde, 0xcc, 0xce, 0x0e, 0x82, 0xaa, 0xab, 0x4c, 0x85, 0xd3,
											0x58, 0xea, 0x14, 0xd0, 0xae, 0x34, 0x2d, 0xa3, 0x08, 0x12, 0xf9, 0x5d, 0x97,
											0x60, 0x82, 0xea, 0xac, 0x81, 0x39, 0x11, 0xda, 0xe0, 0x1a, 0xf3, 0xc1],
										RecoveryId::from_i32(1).unwrap()
								).unwrap()),
			};
		assert_eq!(invoice_str, invoice.to_string());
		assert_eq!(
			invoice_str.parse(),
			Ok(invoice)
		);
	}

	#[test]
	fn test_raw_signed_invoice_deserialization() {
		use crate::TaggedField::*;
		use secp256k1::ecdsa::{RecoveryId, RecoverableSignature};
		use crate::{SignedRawBolt11Invoice, Bolt11InvoiceSignature, RawBolt11Invoice, RawHrp, RawDataPart, Currency, Sha256,
			 PositiveTimestamp};

		assert_eq!(
			"lnbc1pvjluezpp5qqqsyqcyq5rqwzqfqqqsyqcyq5rqwzqfqqqsyqcyq5rqwzqfqypqdpl2pkx2ctnv5sxxmmw\
			wd5kgetjypeh2ursdae8g6twvus8g6rfwvs8qun0dfjkxaq8rkx3yf5tcsyz3d73gafnh3cax9rn449d9p5uxz9\
			ezhhypd0elx87sjle52x86fux2ypatgddc6k63n7erqz25le42c4u4ecky03ylcqca784w".parse(),
			Ok(SignedRawBolt11Invoice {
				raw_invoice: RawBolt11Invoice {
					hrp: RawHrp {
						currency: Currency::Bitcoin,
						raw_amount: None,
						si_prefix: None,
					},
					data: RawDataPart {
					timestamp: PositiveTimestamp::from_unix_timestamp(1496314658).unwrap(),
					tagged_fields: vec ! [
						PaymentHash(Sha256(sha256::Hash::from_str(
							"0001020304050607080900010203040506070809000102030405060708090102"
						).unwrap())).into(),
						Description(
							crate::Description::new(
								"Please consider supporting this project".to_owned()
							).unwrap()
						).into(),
					],
					},
					},
				hash: [
					0xc3, 0xd4, 0xe8, 0x3f, 0x64, 0x6f, 0xa7, 0x9a, 0x39, 0x3d, 0x75, 0x27,
					0x7b, 0x1d, 0x85, 0x8d, 0xb1, 0xd1, 0xf7, 0xab, 0x71, 0x37, 0xdc, 0xb7,
					0x83, 0x5d, 0xb2, 0xec, 0xd5, 0x18, 0xe1, 0xc9
				],
				signature: Bolt11InvoiceSignature(RecoverableSignature::from_compact(
					& [
						0x38u8, 0xec, 0x68, 0x91, 0x34, 0x5e, 0x20, 0x41, 0x45, 0xbe, 0x8a,
						0x3a, 0x99, 0xde, 0x38, 0xe9, 0x8a, 0x39, 0xd6, 0xa5, 0x69, 0x43,
						0x4e, 0x18, 0x45, 0xc8, 0xaf, 0x72, 0x05, 0xaf, 0xcf, 0xcc, 0x7f,
						0x42, 0x5f, 0xcd, 0x14, 0x63, 0xe9, 0x3c, 0x32, 0x88, 0x1e, 0xad,
						0x0d, 0x6e, 0x35, 0x6d, 0x46, 0x7e, 0xc8, 0xc0, 0x25, 0x53, 0xf9,
						0xaa, 0xb1, 0x5e, 0x57, 0x38, 0xb1, 0x1f, 0x12, 0x7f
					],
					RecoveryId::from_i32(0).unwrap()
				).unwrap()),
				}
			)
		)
	}
}<|MERGE_RESOLUTION|>--- conflicted
+++ resolved
@@ -11,16 +11,10 @@
 use bech32::{u5, FromBase32};
 
 use bitcoin::{PubkeyHash, ScriptHash};
-<<<<<<< HEAD
-use bitcoin::util::address::WitnessVersion;
-use bitcoin_hashes::Hash;
-use bitcoin_hashes::sha256;
-use rgb_lib::ContractId;
-=======
 use bitcoin::address::WitnessVersion;
 use bitcoin::hashes::Hash;
 use bitcoin::hashes::sha256;
->>>>>>> 475f736c
+use rgb_lib::ContractId;
 use crate::prelude::*;
 use lightning::ln::types::PaymentSecret;
 use lightning::routing::gossip::RoutingFees;
@@ -638,7 +632,7 @@
 	type Err = Bolt11ParseError;
 
 	fn from_base32(field_data: &[u5]) -> Result<RgbAmount, Bolt11ParseError> {
-		let rgb_amount = parse_int_be::<u64, u5>(field_data, 32);
+		let rgb_amount = parse_u64_be(field_data);
 		if let Some(rgb_amount) = rgb_amount {
 			Ok(RgbAmount(rgb_amount))
 		} else {
