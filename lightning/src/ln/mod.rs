// This file is Copyright its original authors, visible in version control
// history.
//
// This file is licensed under the Apache License, Version 2.0 <LICENSE-APACHE
// or http://www.apache.org/licenses/LICENSE-2.0> or the MIT license
// <LICENSE-MIT or http://opensource.org/licenses/MIT>, at your option.
// You may not use this file except in accordance with one or both of these
// licenses.

//! Implementations of various parts of the Lightning protocol are in this module.

#[cfg(any(test, feature = "_test_utils"))]
#[macro_use]
pub mod functional_test_utils;

pub mod onion_payment;
pub mod channelmanager;
pub mod channel_keys;
pub mod inbound_payment;
pub mod msgs;
pub mod peer_handler;
pub mod chan_utils;
pub mod features;
pub mod script;
pub mod types;

pub use types::{ChannelId, PaymentHash, PaymentPreimage, PaymentSecret};

#[cfg(fuzzing)]
pub mod peer_channel_encryptor;
#[cfg(not(fuzzing))]
pub(crate) mod peer_channel_encryptor;

#[cfg(fuzzing)]
pub mod channel;
#[cfg(not(fuzzing))]
pub(crate) mod channel;

pub(crate) mod onion_utils;
mod outbound_payment;
pub mod wire;

pub use onion_utils::create_payment_onion;
// Older rustc (which we support) refuses to let us call the get_payment_preimage_hash!() macro
// without the node parameter being mut. This is incorrect, and thus newer rustcs will complain
// about an unnecessary mut. Thus, we silence the unused_mut warning in two test modules below.

#[cfg(test)]
#[allow(unused_mut)]
mod blinded_payment_tests;
#[cfg(test)]
#[allow(unused_mut)]
mod functional_tests;
#[cfg(test)]
#[allow(unused_mut)]
mod payment_tests;
#[cfg(test)]
#[allow(unused_mut)]
mod priv_short_conf_tests;
#[cfg(test)]
#[allow(unused_mut)]
mod chanmon_update_fail_tests;
#[cfg(test)]
#[allow(unused_mut)]
mod reorg_tests;
#[cfg(test)]
#[allow(unused_mut)]
mod reload_tests;
#[cfg(test)]
#[allow(unused_mut)]
mod onion_route_tests;
#[cfg(test)]
#[allow(unused_mut)]
mod monitor_tests;
#[cfg(test)]
#[allow(unused_mut)]
mod shutdown_tests;
#[cfg(all(test, async_signing))]
#[allow(unused_mut)]
mod async_signer_tests;
#[cfg(test)]
#[allow(unused_mut)]
mod offers_tests;
#[allow(dead_code)] // TODO(dual_funding): Exchange for dual_funding cfg
pub(crate) mod interactivetxs;

<<<<<<< HEAD
pub use self::peer_channel_encryptor::LN_MAX_MSG_LEN;

/// payment_hash type, use to cross-lock hop
///
/// This is not exported to bindings users as we just use [u8; 32] directly
#[derive(Hash, Copy, Clone, PartialEq, Eq, Debug, Ord, PartialOrd)]
pub struct PaymentHash(pub [u8; 32]);

impl core::fmt::Display for PaymentHash {
	fn fmt(&self, f: &mut core::fmt::Formatter) -> core::fmt::Result {
		crate::util::logger::DebugBytes(&self.0).fmt(f)
	}
}

impl PaymentHash {
	/// Create a payment hash consisting of all-zeros data (e.g. when uninitialized or a placeholder).
	pub fn new_zero() -> Self {
		Self([0; 32])
	}
}

/// payment_preimage type, use to route payment between hop
///
/// This is not exported to bindings users as we just use [u8; 32] directly
#[derive(Hash, Copy, Clone, PartialEq, Eq, Debug, Ord, PartialOrd)]
pub struct PaymentPreimage(pub [u8; 32]);

impl core::fmt::Display for PaymentPreimage {
	fn fmt(&self, f: &mut core::fmt::Formatter) -> core::fmt::Result {
		crate::util::logger::DebugBytes(&self.0).fmt(f)
	}
}

/// payment_secret type, use to authenticate sender to the receiver and tie MPP HTLCs together
///
/// This is not exported to bindings users as we just use [u8; 32] directly
#[derive(Hash, Copy, Clone, PartialEq, Eq, Debug, Ord, PartialOrd)]
pub struct PaymentSecret(pub [u8; 32]);

use crate::prelude::*;
use bitcoin::bech32;
use bitcoin::bech32::{Base32Len, FromBase32, ToBase32, WriteBase32, u5};

impl FromBase32 for PaymentSecret {
	type Err = bech32::Error;

	fn from_base32(field_data: &[u5]) -> Result<PaymentSecret, bech32::Error> {
		if field_data.len() != 52 {
			return Err(bech32::Error::InvalidLength)
		} else {
			let data_bytes = Vec::<u8>::from_base32(field_data)?;
			let mut payment_secret = [0; 32];
			payment_secret.copy_from_slice(&data_bytes);
			Ok(PaymentSecret(payment_secret))
		}
	}
}

impl ToBase32 for PaymentSecret {
	fn write_base32<W: WriteBase32>(&self, writer: &mut W) -> Result<(), <W as WriteBase32>::Err> {
		(&self.0[..]).write_base32(writer)
	}
}

impl Base32Len for PaymentSecret {
	fn base32_len(&self) -> usize {
		52
	}
}
=======
pub use self::peer_channel_encryptor::LN_MAX_MSG_LEN;
>>>>>>> 475f736c
<|MERGE_RESOLUTION|>--- conflicted
+++ resolved
@@ -84,76 +84,4 @@
 #[allow(dead_code)] // TODO(dual_funding): Exchange for dual_funding cfg
 pub(crate) mod interactivetxs;
 
-<<<<<<< HEAD
-pub use self::peer_channel_encryptor::LN_MAX_MSG_LEN;
-
-/// payment_hash type, use to cross-lock hop
-///
-/// This is not exported to bindings users as we just use [u8; 32] directly
-#[derive(Hash, Copy, Clone, PartialEq, Eq, Debug, Ord, PartialOrd)]
-pub struct PaymentHash(pub [u8; 32]);
-
-impl core::fmt::Display for PaymentHash {
-	fn fmt(&self, f: &mut core::fmt::Formatter) -> core::fmt::Result {
-		crate::util::logger::DebugBytes(&self.0).fmt(f)
-	}
-}
-
-impl PaymentHash {
-	/// Create a payment hash consisting of all-zeros data (e.g. when uninitialized or a placeholder).
-	pub fn new_zero() -> Self {
-		Self([0; 32])
-	}
-}
-
-/// payment_preimage type, use to route payment between hop
-///
-/// This is not exported to bindings users as we just use [u8; 32] directly
-#[derive(Hash, Copy, Clone, PartialEq, Eq, Debug, Ord, PartialOrd)]
-pub struct PaymentPreimage(pub [u8; 32]);
-
-impl core::fmt::Display for PaymentPreimage {
-	fn fmt(&self, f: &mut core::fmt::Formatter) -> core::fmt::Result {
-		crate::util::logger::DebugBytes(&self.0).fmt(f)
-	}
-}
-
-/// payment_secret type, use to authenticate sender to the receiver and tie MPP HTLCs together
-///
-/// This is not exported to bindings users as we just use [u8; 32] directly
-#[derive(Hash, Copy, Clone, PartialEq, Eq, Debug, Ord, PartialOrd)]
-pub struct PaymentSecret(pub [u8; 32]);
-
-use crate::prelude::*;
-use bitcoin::bech32;
-use bitcoin::bech32::{Base32Len, FromBase32, ToBase32, WriteBase32, u5};
-
-impl FromBase32 for PaymentSecret {
-	type Err = bech32::Error;
-
-	fn from_base32(field_data: &[u5]) -> Result<PaymentSecret, bech32::Error> {
-		if field_data.len() != 52 {
-			return Err(bech32::Error::InvalidLength)
-		} else {
-			let data_bytes = Vec::<u8>::from_base32(field_data)?;
-			let mut payment_secret = [0; 32];
-			payment_secret.copy_from_slice(&data_bytes);
-			Ok(PaymentSecret(payment_secret))
-		}
-	}
-}
-
-impl ToBase32 for PaymentSecret {
-	fn write_base32<W: WriteBase32>(&self, writer: &mut W) -> Result<(), <W as WriteBase32>::Err> {
-		(&self.0[..]).write_base32(writer)
-	}
-}
-
-impl Base32Len for PaymentSecret {
-	fn base32_len(&self) -> usize {
-		52
-	}
-}
-=======
-pub use self::peer_channel_encryptor::LN_MAX_MSG_LEN;
->>>>>>> 475f736c
+pub use self::peer_channel_encryptor::LN_MAX_MSG_LEN;