--- conflicted
+++ resolved
@@ -1766,12 +1766,6 @@
 	///
 	/// Non-proportional fees are fixed according to our risk using the provided fee estimator.
 	///
-<<<<<<< HEAD
-	/// Users need to notify the new ChannelManager when a new block is connected or
-	/// disconnected using its `block_connected` and `block_disconnected` methods, starting
-	/// from after `params.latest_hash`.
-	pub fn new(fee_est: F, chain_monitor: M, tx_broadcaster: T, router: R, logger: L, entropy_source: ES, node_signer: NS, signer_provider: SP, config: UserConfig, params: ChainParameters, ldk_data_dir: PathBuf) -> Self {
-=======
 	/// Users need to notify the new `ChannelManager` when a new block is connected or
 	/// disconnected using its [`block_connected`] and [`block_disconnected`] methods, starting
 	/// from after [`params.best_block.block_hash`]. See [`chain::Listen`] and [`chain::Confirm`] for
@@ -1780,8 +1774,7 @@
 	/// [`block_connected`]: chain::Listen::block_connected
 	/// [`block_disconnected`]: chain::Listen::block_disconnected
 	/// [`params.best_block.block_hash`]: chain::BestBlock::block_hash
-	pub fn new(fee_est: F, chain_monitor: M, tx_broadcaster: T, router: R, logger: L, entropy_source: ES, node_signer: NS, signer_provider: SP, config: UserConfig, params: ChainParameters) -> Self {
->>>>>>> b7347357
+	pub fn new(fee_est: F, chain_monitor: M, tx_broadcaster: T, router: R, logger: L, entropy_source: ES, node_signer: NS, signer_provider: SP, config: UserConfig, params: ChainParameters, ldk_data_dir: PathBuf) -> Self {
 		let mut secp_ctx = Secp256k1::new();
 		secp_ctx.seeded_randomize(&entropy_source.get_secure_random_bytes());
 		let inbound_pmt_key_material = node_signer.get_inbound_payment_key_material();
@@ -2721,13 +2714,7 @@
 						session_priv: session_priv.clone(),
 						first_hop_htlc_msat: htlc_msat,
 						payment_id,
-<<<<<<< HEAD
-						payment_secret: payment_secret.clone(),
-						payment_params: payment_params.clone(),
 					}, onion_packet, &self.logger, amount_rgb);
-=======
-					}, onion_packet, &self.logger);
->>>>>>> b7347357
 				match break_chan_entry!(self, send_res, chan) {
 					Some(monitor_update) => {
 						let update_id = monitor_update.update_id;
@@ -2900,17 +2887,10 @@
 		let best_block_height = self.best_block.read().unwrap().height();
 		let _persistence_guard = PersistenceNotifierGuard::notify_on_drop(&self.total_consistency_lock, &self.persistence_notifier);
 		self.pending_outbound_payments.send_spontaneous_payment_with_route(
-<<<<<<< HEAD
-			route, payment_preimage, payment_id, &self.entropy_source, &self.node_signer,
-			best_block_height,
-			|path, payment_params, payment_hash, payment_secret, total_value, cur_height, payment_id, _keysend_preimage, session_priv|
-			self.send_payment_along_path(path, payment_params, payment_hash, payment_secret, total_value, cur_height, payment_id, &payment_preimage, session_priv))
-=======
 			route, payment_preimage, recipient_onion, payment_id, &self.entropy_source,
 			&self.node_signer, best_block_height,
-			|path, payment_hash, recipient_onion, total_value, cur_height, payment_id, keysend_preimage, session_priv|
-			self.send_payment_along_path(path, payment_hash, recipient_onion, total_value, cur_height, payment_id, keysend_preimage, session_priv))
->>>>>>> b7347357
+			|path, payment_hash, recipient_onion, total_value, cur_height, payment_id, _keysend_preimage, session_priv|
+			self.send_payment_along_path(path, payment_hash, recipient_onion, total_value, cur_height, payment_id, &payment_preimage, session_priv))
 	}
 
 	/// Similar to [`ChannelManager::send_spontaneous_payment`], but will automatically find a route
@@ -2927,13 +2907,8 @@
 			payment_id, retry_strategy, route_params, &self.router, self.list_usable_channels(),
 			|| self.compute_inflight_htlcs(),  &self.entropy_source, &self.node_signer, best_block_height,
 			&self.logger, &self.pending_events,
-<<<<<<< HEAD
-			|path, payment_params, payment_hash, payment_secret, total_value, cur_height, payment_id, _keysend_preimage, session_priv|
-			self.send_payment_along_path(path, payment_params, payment_hash, payment_secret, total_value, cur_height, payment_id, &payment_preimage, session_priv))
-=======
-			|path, payment_hash, recipient_onion, total_value, cur_height, payment_id, keysend_preimage, session_priv|
-			self.send_payment_along_path(path, payment_hash, recipient_onion, total_value, cur_height, payment_id, keysend_preimage, session_priv))
->>>>>>> b7347357
+			|path, payment_hash, recipient_onion, total_value, cur_height, payment_id, _keysend_preimage, session_priv|
+			self.send_payment_along_path(path, payment_hash, recipient_onion, total_value, cur_height, payment_id, &payment_preimage, session_priv))
 	}
 
 	/// Send a payment that is probing the given route for liquidity. We calculate the
