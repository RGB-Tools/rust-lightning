--- conflicted
+++ resolved
@@ -1533,7 +1533,6 @@
 	(1, channel_type, option),
 });
 
-<<<<<<< HEAD
 impl Readable for ConsignmentEndpoint {
 	fn read<R: Read>(r: &mut R) -> Result<Self, DecodeError> {
 		use std::str::FromStr;
@@ -1558,9 +1557,7 @@
 	}
 }
 
-=======
 #[cfg(not(taproot))]
->>>>>>> b7347357
 impl_writeable_msg!(RevokeAndACK, {
 	channel_id,
 	per_commitment_secret,
