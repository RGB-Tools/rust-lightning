--- conflicted
+++ resolved
@@ -40,21 +40,14 @@
 default = ["std", "grind_signatures"]
 
 [dependencies]
-<<<<<<< HEAD
-bitcoin = { package = "bitcoin", version = "0.29.0", default-features = false, features = [
+bitcoin = { version = "0.30.2", default-features = false, features = [
     "base64",
     "secp-recovery",
     "serde",
 ] }
-
-hashbrown = { version = "0.8", optional = true }
-=======
-bitcoin = { version = "0.30.2", default-features = false, features = ["secp-recovery"] }
-
 hashbrown = { version = "0.13", optional = true, default-features = false }
 possiblyrandom = { version = "0.2", optional = true, default-features = false }
 hex = { package = "hex-conservative", version = "0.1.1", default-features = false }
->>>>>>> 475f736c
 regex = { version = "1.5.6", optional = true }
 backtrace = { version = "0.3", optional = true }
 
@@ -63,8 +56,7 @@
 
 # RGB and related
 futures = "0.3"
-hex = "0.4"
-rgb-lib = { version = "0.3.0-alpha.3", features = [
+rgb-lib = { version = "0.3.0-alpha.4", features = [
     "electrum",
     "esplora",
 ] }
